--- conflicted
+++ resolved
@@ -60,19 +60,11 @@
     writeln!(writer, "    default_headers: Option<header::HeaderMap>,")?;
     writeln!(writer, ") -> Result<Client> {{")?;
 
-<<<<<<< HEAD
-    write!(
-        writer,
-        "    let mut headers = default_headers.unwrap_or_default();\n"
-    )?;
-    write!(writer, "    headers.insert(header::USER_AGENT, header::HeaderValue::from_str(user_agent.unwrap_or(\"Fiberplane Rust API client\"))?);\n\n")?;
-=======
     writeln!(
         writer,
         "    let mut headers = default_headers.unwrap_or_default();"
     )?;
     writeln!(writer, "    headers.insert(header::USER_AGENT, header::HeaderValue::from_str(user_agent.unwrap_or(\"Fiberplane Rust API client\"))?);\n")?;
->>>>>>> 8462e458
 
     writeln!(writer, "    Ok(Client::builder()")?;
     writeln!(
